import logging
import re
import string
import tkinter as tk
from queue import Queue
from tkinter import filedialog, messagebox, ttk

import customtkinter as ctk
from pydicom import Dataset

from anonymizer.controller.dicom_C_codes import (
    C_FAILURE,
    C_PENDING_A,
    C_PENDING_B,
    C_SUCCESS,
)
from anonymizer.controller.project import (
    FindStudyRequest,
    FindStudyResponse,
    ProjectController,
    StudyUIDHierarchy,
)
from anonymizer.utils.storage import count_study_images
from anonymizer.utils.translate import _
from anonymizer.utils.ux_fields import (
    dicom_date_chars,
    patient_id_max_chars,
    patient_name_max_chars,
    str_entry,
)
from anonymizer.view.dashboard import Dashboard
from anonymizer.view.import_studies_dialog import ImportStudiesDialog

logger = logging.getLogger(__name__)


class QueryView(tk.Toplevel):
    """
    A class representing the QueryView window for querying, retrieving, and importing studies.

    Attributes:
        ux_poll_find_response_interval (int): The interval in milliseconds for polling find responses.

    Args:
        parent (Dashboard): The parent window.
        project_controller (ProjectController): The project controller.
        mono_font (ctk.CTkFont): The monospaced font.

    """

    ux_poll_find_response_interval = 250  # milli-seconds

    def __init__(
        self,
        parent: Dashboard,
        project_controller: ProjectController,
        mono_font: ctk.CTkFont,
    ):
        """
        Initialize the QueryView.

        Args:
            parent (Dashboard): The parent window.
            project_controller (ProjectController): The project controller.
            mono_font (ctk.CTkFont): The monospaced font.

        """
        super().__init__(master=parent)
        self._data_font = mono_font  # get mono font from app
        # C-FIND DICOM attributes to display in the results Treeview:
        # Key: DICOM field name, Value: (display name, centre justify, stretch column of resize)
        self._attr_map = {
            "PatientName": (_("Patient Name"), 20, False, False),
            "PatientID": (_("Patient ID"), 15, True, False),
            "StudyDate": (_("Date"), 10, True, False),
            "StudyDescription": (_("Study Description"), 30, False, False),
            "AccessionNumber": (_("Accession No."), 15, True, False),
            "ModalitiesInStudy": (_("Modalities"), 12, True, False),
            "NumberOfStudyRelatedSeries": (_("Series"), 10, True, False),
            "NumberOfStudyRelatedInstances": (_("Images"), 10, True, False),
            # not dicom fields, for display only:
            "imported": (_("Imported"), 10, True, False),
            "error": (_("Last Import Error"), 30, False, True),
            # not for display, for find/move:
            "StudyInstanceUID": (_("StudyInstanceUID"), 0, False, False),
        }
        self.MOVE_LEVELS = [_("STUDY"), _("SERIES"), _("INSTANCE")]
        self._query_results_column_keys = list(self._attr_map.keys())[:-1]
        self._controller = project_controller
        scp_aet = project_controller.model.remote_scps[_("QUERY")].aet

        title = _("Query, Retrieve & Import Studies")
        self.title(f"{title} from {scp_aet}")
        self._query_active = False
        self._acc_no_list: list[str] = []
        self._studies_processed = 0
        self._studies_to_process = 0
        self._study_uids_to_import = []
        self._acc_no_file_path = None
        self.resizable(True, True)
        self.lift()
        self.protocol("WM_DELETE_WINDOW", self._on_cancel)
        self.bind("<Return>", self._enter_keypress)
        self.bind("<Escape>", self._escape_keypress)
        self._create_widgets()
        self._enable_action_buttons()

    def _create_widgets(self):
        """
        Create the widgets for the QueryView window.

        """
        logger.info("_create_widgets")
        PAD = 10
        ButtonWidth = 100

        self.grid_rowconfigure(1, weight=1)
        self.grid_columnconfigure(0, weight=1)
        char_width_px = ctk.CTkFont().measure("A")

        # QUERY PARAMETERS:
        # 1. QUERY FRAME for Query Input:
        self._query_frame = ctk.CTkFrame(self)
        self._query_frame.grid(row=0, column=0, padx=PAD, pady=PAD, sticky="nswe")
        self._query_frame.grid_columnconfigure(7, weight=1)

        # Patient Name
        self._patient_name_var = str_entry(
            view=self._query_frame,
            label=_("Patient Name") + ":",
            initial_value="",
            min_chars=0,
            max_chars=patient_name_max_chars,
            charset=string.ascii_letters
            + string.digits
            + "- '^*?"
            + "À-ÖØ-öø-ÿ"
            + string.whitespace,
            tooltipmsg=None,  # "Alphabetic ^ spaces * ? for wildcard",
            row=0,
            col=0,
            pad=PAD,
            sticky="nw",
        )
        # Patient ID
        self._patient_id_var = ctk.StringVar(self)
        self._patient_id_var = str_entry(
            self._query_frame,
            label=_("Patient ID") + ":",
            initial_value="",
            min_chars=0,
            max_chars=patient_id_max_chars,
            charset=string.ascii_letters + string.digits + "*?",
            tooltipmsg=None,  # "Alpha-numeric, * or ? for wildcard",
            row=1,
            col=0,
            pad=PAD,
            sticky="nw",
        )
        # Accession No.
        self._accession_no_var = str_entry(
            view=self._query_frame,
            label=_("Accession No.(s)") + ":",
            initial_value="",
            min_chars=0,
            max_chars=None,
            charset=string.ascii_letters + string.digits + " *?/-_,.",
            tooltipmsg=None,  # "Alpha-numeric, * or ? for wildcard",
            row=0,
            col=4,
            pad=PAD,
            sticky="nw",
        )
        # Study Date:
        self._study_date_var = str_entry(
            view=self._query_frame,
            label=_("Study Date") + ":",
            initial_value="",
            min_chars=dicom_date_chars,
            max_chars=dicom_date_chars * 2 + 1,  # allow Date Range: YYYYMMDD-YYYYMMDD
            charset=string.digits + "-",
            tooltipmsg=None,  # _("Numeric YYYYMMDD, no wildcards for date"),
            row=1,
            col=2,
            pad=PAD,
            sticky="nw",
        )
        # Modality:
        _modality_label = ctk.CTkLabel(self._query_frame, text=_("Modality") + ":")
        _modality_label.grid(row=0, column=2, padx=PAD, pady=(PAD, 0), sticky="nw")
        self._modality_var = ctk.StringVar(self._query_frame)

        self._modalities_optionmenu = ctk.CTkOptionMenu(
            self._query_frame,
            width=60,
            dynamic_resizing=True,
            values=[""] + self._controller.model.modalities,
            variable=self._modality_var,
        )
        self._modalities_optionmenu.grid(
            row=0, column=3, padx=PAD, pady=(PAD, 0), sticky="nw"
        )

        self._load_accession_file_button = ctk.CTkButton(
            self._query_frame,
            width=ButtonWidth,
            text=_("Load Accession Numbers"),
            command=self._load_accession_file_button_pressed,
        )
        self._load_accession_file_button.grid(
            row=0, column=6, padx=PAD, pady=(PAD, 0), sticky="w"
        )

        self._show_imported_studies_switch = ctk.CTkSwitch(
            self._query_frame,
            text=_(
                "Show Imported Studies"
            ),  # ,command=self._show_imported_studies_switch_pressed
        )
        self._show_imported_studies_switch.grid(
            row=0, column=7, padx=PAD, pady=(PAD, 0), sticky="e"
        )

        self._query_button = ctk.CTkButton(
            self._query_frame,
            width=ButtonWidth,
            text=_("Query"),
            command=self._query_button_pressed,
        )
        self._query_button.grid(row=1, column=4, padx=PAD, pady=PAD, sticky="e")

        self._cancel_query_button = ctk.CTkButton(
            self._query_frame,
            width=ButtonWidth,
            text=_("Cancel Query"),
            command=self._cancel_query_button_pressed,
        )
        self._cancel_query_button.grid(row=1, column=5, padx=PAD, pady=PAD, sticky="w")

        # 2. RESULTS FRAME for Query Results:
        self._results_frame = ctk.CTkFrame(self)
        self._results_frame.grid(
            row=1, column=0, padx=PAD, pady=(0, PAD), sticky="nswe"
        )

        self._results_frame.grid_rowconfigure(0, weight=1)
        self._results_frame.grid_columnconfigure(0, weight=1)

        # Managing C-FIND results Treeview:
        self._query_results = ttk.Treeview(
            self._results_frame,
            show="headings",
            columns=self._query_results_column_keys,
        )

        vertical_scrollbar = ttk.Scrollbar(
            self._results_frame, orient="vertical", command=self._query_results.yview
        )
        vertical_scrollbar.grid(row=0, column=10, sticky="ns")
        self._query_results.configure(
            yscrollcommand=vertical_scrollbar.set
        )  # , xscrollcommand=horizontal_scrollbar.set)

        # Set tree column width and justification
        for col in self._query_results["columns"]:
            col_name = self._attr_map[col][0]
            col_width_chars = self._attr_map[col][1]
            self._query_results.heading(col, text=col_name)
            if len(col_name) > col_width_chars:
                col_width_chars = len(col_name)
            self._query_results.column(
                col,
                width=col_width_chars * char_width_px,
                anchor="center" if self._attr_map[col][2] else "w",
                stretch=self._attr_map[col][3],
            )

        # Setup treeview item (study import status) display tags:
        self._query_results.tag_configure(
            "green", background="limegreen", foreground="white"
        )
        self._query_results.tag_configure("red", background="red")

        # Disable Keyboard selection bindings:
        self._query_results.bind("<Left>", lambda e: "break")
        self._query_results.bind("<Right>", lambda e: "break")
        self._query_results.bind("<Up>", lambda e: "break")
        self._query_results.bind("<Down>", lambda e: "break")
        self._query_results.bind("<<TreeviewSelect>>", self._tree_select)
        self._query_results.grid(row=0, column=0, columnspan=10, sticky="nswe")

        # 3. ERROR FRAME:
        self._error_frame = ctk.CTkFrame(self)
        self._error_frame.grid(row=2, column=0, padx=PAD, pady=(0, PAD), sticky="nswe")
        self._error_frame.grid_columnconfigure(0, weight=1)

        self._error_label = ctk.CTkLabel(self._error_frame, anchor="w", justify="left")
        self._error_label.grid(row=0, column=0, padx=PAD, sticky="w")
        self._error_frame.grid_remove()

        # 4. STATUS Frame:
        self._status_frame = ctk.CTkFrame(self)
        self._status_frame.grid(row=3, column=0, padx=PAD, pady=(0, PAD), sticky="nswe")
        self._status_frame.grid_columnconfigure(7, weight=1)  # @ move_level_label

        # Progress bar and status:
        col = 0
        self._status = ctk.CTkLabel(
            self._status_frame,
            font=self._data_font,
            text=_("Found") + " __ " + _("Studies"),
        )

        self._status.grid(row=0, column=col, padx=PAD, pady=PAD, sticky="w")

        col += 1
        self._progressbar = ctk.CTkProgressBar(self._status_frame)
        self._progressbar.grid(
            row=0,
            column=col,
            padx=PAD,
            pady=0,
            sticky="w",
        )
        self._progressbar.set(0)
        col += 1

        self._select_all_button = ctk.CTkButton(
            self._status_frame,
            width=ButtonWidth,
            text=_("Select All"),
            command=self._select_all_button_pressed,
        )
        self._select_all_button.grid(row=0, column=col, padx=PAD, pady=PAD, sticky="w")
        col += 1

        self._clear_selection_button = ctk.CTkButton(
            self._status_frame,
            width=ButtonWidth,
            text=_("Clear Selection"),
            command=self._clear_selection_button_pressed,
        )
        self._clear_selection_button.grid(
            row=0, column=col, padx=PAD, pady=PAD, sticky="w"
        )
        col += 1

        self._studies_selected_label = ctk.CTkLabel(
            self._status_frame, text=_("Studies Selected") + ": 0"
        )
        self._studies_selected_label.grid(
            row=0, column=col, padx=PAD, pady=PAD, sticky="w"
        )
        col += 1

        self._move_level_label = ctk.CTkLabel(
            self._status_frame, text=_("Move Level") + ":"
        )
        self._move_level_label.grid(row=0, column=7, padx=PAD, pady=PAD, sticky="e")

        self._move_level_var = ctk.StringVar(
            self._status_frame, value=self.MOVE_LEVELS[1]
        )  # set default move level to SERIES
        self._move_levels_optionmenu = ctk.CTkOptionMenu(
            self._status_frame,
            width=char_width_px * len(max(self.MOVE_LEVELS, key=len)) + 40,
            dynamic_resizing=False,
            values=self.MOVE_LEVELS,
            variable=self._move_level_var,
        )
        self._move_levels_optionmenu.grid(
            row=0, column=8, padx=PAD, pady=PAD, sticky="e"
        )
        self._move_levels_optionmenu.focus_set()

        self._import_button = ctk.CTkButton(
            self._status_frame,
            width=ButtonWidth,
            text=_("Import & Anonymize"),
            command=self._import_button_pressed,
        )
        self._import_button.grid(row=0, column=9, padx=PAD, pady=PAD, sticky="e")

    def busy(self):
        return self._query_active or self._controller.bulk_move_active()

    def _disable_action_buttons(self):
        logger.info("_disable_action_buttons")
        self._load_accession_file_button.configure(state="disabled")
        self._show_imported_studies_switch.configure(state="disabled")
        self._query_button.configure(state="disabled")
        self._select_all_button.configure(state="disabled")
        self._clear_selection_button.configure(state="disabled")
        self._import_button.configure(state="disabled")
        self._move_levels_optionmenu.configure(state="disabled")
        if self._query_active:
            self._cancel_query_button.configure(state="enabled")
        self._query_results.configure(selectmode="none")

    def _enable_action_buttons(self):
        logger.info("_enable_action_buttons")
        self._load_accession_file_button.configure(state="enabled")
        self._show_imported_studies_switch.configure(state="enabled")
        self._query_button.configure(state="enabled")
        self._select_all_button.configure(state="enabled")
        self._clear_selection_button.configure(state="enabled")
        self._import_button.configure(state="enabled")
        self._cancel_query_button.configure(state="disabled")
        self._move_levels_optionmenu.configure(state="enabled")
        self._query_results.configure(selectmode="extended")

    def _load_accession_file_button_pressed(self):
        logger.info("Load Accession File button pressed")
        if self._query_active:
            logger.info("Load Accession File disabled, query active")
            return
        self._acc_no_file_path = filedialog.askopenfilename(
            title=_(
                "Select text or csv file with list of accession numbers to retrieve"
            ),
            defaultextension=".txt",
            filetypes=[
                ("Text Files", "*.txt"),
                ("CSV Files", "*.csv"),
            ],
        )
        if not self._acc_no_file_path:
            logger.info("Load Accession File cancelled")
            return

        logger.info("Loading Accession Number File...")

        # Clear Accession Number entry field:
        self._accession_no_var.set("")

        try:
            with open(self._acc_no_file_path, "r") as file:
                # acc_nos_str = file.read().replace("\n", ",")
                file_content = file.read()

                # Extract accession numbers using a regular expression
                accession_numbers = re.findall(r"[\w\-_\.]+", file_content)

                # Remove leading/trailing whitespaces and convert to uppercase for consistency
                # Further processing in _query_button_pressed
                self._acc_no_list = [
                    acc_no.strip().upper() for acc_no in accession_numbers
                ]

        except Exception as e:
            messagebox.showerror(
                title=_("File Read Error") + f"[{type(e)}]",
                message=_("Error reading Accession Number file") + f": {e}",
                parent=self,
            )
            return

        self._cancel_query_button.focus_set()

        self._query_button_pressed()

    def _monitor_query_response(self, ux_Q: Queue):
        results = []

        while not ux_Q.empty():
            try:
                resp: FindStudyResponse = ux_Q.get_nowait()
                # logger.debug(f"{resp}")
                if resp.status.Status in [C_PENDING_A, C_PENDING_B, C_SUCCESS]:
                    if resp.study_result:
                        results.append(resp.study_result)
                    if resp.status.Status == C_SUCCESS:
                        self._query_active = False
                else:
                    assert resp.status.Status == C_FAILURE
                    self._query_active = False
                    logger.error(f"Query failed: {resp.status.ErrorComment}")
                    # TODO: reflect error to UX if query not aborted

                ux_Q.task_done()

            except Exception as e:
                logger.error(f"Exception: {e}")

        # Display results in Treeview:
        if results:
            logger.debug(f"monitor_query_response: processing {len(results)} results")
            self._studies_processed += len(results)
            # Update the treeview with the new data
            # if processing accno list, this will remove found accession numbers from the list
            self._update_treeview_data(results)

        # Update UX label for studies found:
        self._update_query_progress()

        if not self._query_active:
            logger.info(f"Query finished, {self._studies_processed} results")
            self._query_active = False
            self._enable_action_buttons()
            if self._acc_no_list:
                logger.debug(
                    f"- {len(self._acc_no_list)} NOT found: {self._acc_no_list}"
                )
                # If processing accession numbers from file,
                # write any not found to file based on input file name with "_not_found" appended:
                if self._acc_no_file_path:
                    not_found_file_path = (
                        f"{self._acc_no_file_path.split('.')[0]}_not_found.txt"
                    )
                    with open(not_found_file_path, "w") as file:
                        file.write("\n".join(self._acc_no_list))

                    logger.info(
                        f"Accession numbers not found [{len(self._acc_no_list)}] written to: {not_found_file_path}"
                    )
                    messagebox.showwarning(
                        title=_("Accession Numbers not found"),
                        message=_(
                            "Accession Numbers not found were written to text file"
                        )
                        + ":\n {not_found_file_path}",
                        parent=self,
                    )
            else:
                self._progressbar.stop()
                self._progressbar.configure(mode="determinate")
                self._progressbar.set(1)

            self._acc_no_file_path = None
            self._acc_no_list.clear()  # reset accession number list
        else:
            # Re-trigger monitor_query_response callback:
            self.after(
                self.ux_poll_find_response_interval,
                self._monitor_query_response,
                ux_Q,
            )

    def _enter_keypress(self, event):
        logger.info("_enter_pressed")
        self._query_button_pressed()

    def _query_button_pressed(self):
        logger.info("Query button pressed")

        if self._query_active:
            logger.error("Query disabled, query is active")
            return

        self._error_frame.grid_remove()

        # TODO: remove this echo test? Rely on connection error from query?
        # OR implement using background thread to handle connection or long timeout errors
        if self._controller.echo(_("QUERY")):
            self._query_button.configure(text_color="light green")
        else:
            self._query_button.configure(text_color="red")
            messagebox.showerror(
                title=_("Connection Error"),
                message=_("Query Server Failed DICOM C-ECHO"),
                parent=self,
            )
            return

        # Handle multiple comma delimited accession numbers:
        # Entered by user or loaded from file:
        accession_no = self._accession_no_var.get().strip()
        if accession_no and "," in accession_no:
            self._acc_no_list = [
                x.strip() for x in self._accession_no_var.get().split(",")
            ]
            self._modalities_optionmenu.set("")

        if self._acc_no_list:
            # Remove empty strings and keep unique values
            filtered_acc_nos = list(filter(lambda x: x != "", set(self._acc_no_list)))

            # Separate numeric and non-numeric strings
            numeric_acc_nos = [x for x in filtered_acc_nos if x.isdigit()]
            non_numeric_acc_nos = [x for x in filtered_acc_nos if not x.isdigit()]

            # Sort numeric strings in ascending order
            sorted_numeric = sorted(numeric_acc_nos, key=int)

            # TODO: OPTIMIZE query using wildcard character: ? to reduce number of queries for Accession Number blocks/sequences

            # Concatenate numeric and non-numeric sorted lists
            self._acc_no_list = sorted_numeric + non_numeric_acc_nos

            self._studies_to_process = len(self._acc_no_list)
            if not messagebox.askyesno(
                title=_("Query via Accession Numbers"),
                message=_("Loaded")
                + f"{self._studies_to_process} "
                + _("Accession Numbers")
                + "\n\n"
                + _("Proceed with Query?"),
                parent=self,
            ):
                return
        else:
            # Prevent NULL Query:
            if not any(
                [
                    self._patient_name_var.get(),
                    self._patient_id_var.get(),
                    self._accession_no_var.get(),
                    self._study_date_var.get(),
                    self._modality_var.get(),
                ]
            ):
                logger.error("Query disabled, no search criteria entered")
                messagebox.showwarning(
                    title=_("Query Criteria"),
                    message=_("Enter at least one search criterion"),
                    parent=self,
                )
                return
            self._studies_to_process = -1  # unknown
            self._progressbar.configure(mode="indeterminate")
            self._progressbar.start()

        self._studies_processed = 0
        self._studies_selected_label.configure(text=_("Studies Selected") + ": 0")

        self._query_active = True
        self._disable_action_buttons()
        self._clear_results_tree()

        ux_Q = Queue()
        req: FindStudyRequest = FindStudyRequest(
            _("QUERY"),
            self._patient_name_var.get(),
            self._patient_id_var.get(),
            (accession_no if self._acc_no_list == [] else self._acc_no_list),
            self._study_date_var.get(),
            self._modality_var.get(),
            ux_Q,
        )
        self._controller.find_ex(req)
        # Start FindStudyResponse monitor:
        self._query_results.after(
            self.ux_poll_find_response_interval,
            self._monitor_query_response,
            ux_Q,
        )

    def _cancel_query_button_pressed(self):
        logger.info("Cancel Query button pressed")
        self._controller.abort_query()

    def _update_query_progress(self):
        if self._studies_to_process == -1:
            self._status.configure(
                text=_("Found") + f" {self._studies_processed} " + _("Studies")
            )
        else:
            studies_to_process = self._studies_to_process
            self._progressbar.set(self._studies_processed / self._studies_to_process)
            self._status.configure(
                text=_("Found")
                + f" {self._studies_processed} "
                + _("of")
                + f" {studies_to_process}"
                + _("AccNos")
            )

    def _tree_select(self, event):
        selected = self._query_results.selection()
        # Ensure no Imported Studies are selected:
        for item in selected:
            if self._query_results.tag_has("green", item):
                self._query_results.selection_remove(item)
        # Update selection count:
        self._studies_selected_label.configure(
            text=_("Studies Selected")
            + f": {len(list(self._query_results.selection()))}"
        )
        # Display Last Import Error in Error Frame if selected item has an associatd error:
        if len(selected) == 1:
            item = selected[0]
            values = self._query_results.item(item, "values")
            error_msg = values[-2]
            window_width = self.winfo_width()
            if error_msg:
                self._error_label.configure(text=error_msg, wraplength=window_width)
                self._error_frame.grid()
            else:
                self._error_frame.grid_remove()
        else:
            self._error_frame.grid_remove()

    def _clear_results_tree(self):
        self._query_results.delete(*self._query_results.get_children())

    def _select_all_button_pressed(self):
        self._query_results.selection_set(*self._query_results.get_children())
        self._studies_selected_label.configure(
            text=_("Studies Selected")
            + f": {len(list(self._query_results.selection()))}"
        )

    def _clear_selection_button_pressed(self):
        self._error_frame.grid_remove()
        self._query_results.selection_set([])
        self._studies_selected_label.configure(text=_("Studies Selected") + ": 0")

    def _display_import_result(self, studies: list[StudyUIDHierarchy]):
        logger.debug("_display_import_result")

        for study in studies:
            current_values = list(self._query_results.item(study.uid, "values"))
            instances_to_import = study.get_number_of_instances()
            patient_id = current_values[
                self._query_results_column_keys.index("PatientID")
            ]

            files_imported = self._images_stored_phi_lookup(
                patient_id, study.uid
            )  # reads file system FAT
            # TODO: optimize, compare to using AnonymizerModel.get_stored_instance_count which uses in memory PHI lookup
            #       or trust study.pending_instances
            current_values[self._query_results_column_keys.index("imported")] = str(
                files_imported
            )
            if study.last_error_msg:
                current_values[self._query_results_column_keys.index("error")] = (
                    study.last_error_msg
                )
            self._query_results.item(study.uid, values=current_values)
            if instances_to_import > 0 and files_imported >= instances_to_import:
                self._query_results.selection_remove(study.uid)
                self._query_results.item(study.uid, tags="green")
            elif study.last_error_msg:
                # highlight study in red if not due to timeout or abort
                error_uc = study.last_error_msg.upper()
                if "TIMEOUT" not in error_uc or "ABORT" not in error_uc:
                    self._query_results.selection_remove(study.uid)
                    self._query_results.item(study.uid, tags="red")

        if len(studies) == 1:
            self._tree_select(None)  # update Error Frame if one study was imported

    def _import_button_pressed(self):
        logger.info("Import button pressed")

        if self._query_active:
            logger.error("Import disabled, query is active")
            return

        self._error_frame.grid_remove()
        study_uids = list(self._query_results.selection())

        if len(study_uids) == 0:
            logger.info("No studies selected to import")
            return

        # Double check if any selected studies are already stored/imported:
        unstored_study_uids = [
            study_uid
            for study_uid in study_uids
            if not self._query_results.tag_has("green", study_uid)
        ]

        if len(unstored_study_uids) == 0:
            logger.info("All studies selected are already stored/imported")
            return

        studies: list[StudyUIDHierarchy] = []
        for study_uid in unstored_study_uids:
            patient_id = self._query_results.item(study_uid, "values")[
                self._query_results_column_keys.index("PatientID")
            ]
            studies.append(StudyUIDHierarchy(study_uid, patient_id))
            # Clear Last Import Error for selected studies:
            current_values = list(self._query_results.item(study_uid, "values"))
            current_values[self._query_results_column_keys.index("error")] = ""
            self._query_results.item(study_uid, values=current_values)

        self._studies_to_process = len(unstored_study_uids)
        self._study_uids_to_import = unstored_study_uids.copy()

        if self._studies_to_process == 0:
            logger.info("All studies selected are already stored/imported")
            return

        self._disable_action_buttons()

        dlg = ImportStudiesDialog(
            self, self._controller, studies, self._move_level_var.get()
        )
        imported_study_hierarchies = dlg.get_input()

        self._enable_action_buttons()

        self._display_import_result(imported_study_hierarchies)

    def _images_stored_phi_lookup(self, phi_patient_id: str, phi_study_uid: str) -> int:
        anon_study_uid = self._controller.anonymizer.model.get_anon_uid(phi_study_uid)
        if not anon_study_uid:
            return 0

        anon_pt_id = self._controller.anonymizer.model.get_anon_patient_id(
            phi_patient_id
        )
        if anon_pt_id is None:
            logger.error(
                f"Fatal Lookup Error for anon_patient_id where phi_patient_id={phi_patient_id}"
            )
            return 0

        # Actual file count from file system:
        return count_study_images(
            self._controller.model.images_dir(),
            anon_pt_id,
            anon_study_uid,
        )

    def _update_treeview_data(self, dicom_datasets: list[Dataset]):
        logger.debug(f"update_treeview_data items: {len(dicom_datasets)}")

        for dataset in dicom_datasets:
            # Remove found accession numbers from self._acc_no_list:
            if self._acc_no_list:
                acc_no = dataset.get("AccessionNumber", "")
                if acc_no in self._acc_no_list:
                    self._acc_no_list.remove(acc_no)

            display_values = []

            study_uid = dataset.get("StudyInstanceUID", None)
            if study_uid is None:
                logger.critical(
                    "Critical Internal error: Query result dataset does not have StudyInstanceUID"
                )
                continue

            patient_id = dataset.get("PatientID", "")
            images_stored_count = (
                self._controller.anonymizer.model.get_stored_instance_count(
                    patient_id, study_uid
                )
            )
            # Actual file count from file system:
            # self._images_stored_phi_lookup(
            #     patient_id,
            #     study_uid,
            # )

            # Note: dataset.NumberOfStudyRelatedInstances includes image counts for all modalties in study
            # not just those modalities requested & imported
            imported = False
            study_instances_from_scp = int(
                dataset.get("NumberOfStudyRelatedInstances", 0)
            )
            if (
                study_instances_from_scp
                and images_stored_count
                and images_stored_count >= study_instances_from_scp
            ):
                imported = True
            else:
                # For multi-modality studies query the AnonymizerModel:
                imported = self._controller.anonymizer.model.study_imported(
                    patient_id, study_uid
                )

            # Do not show Imported Studies if UX switch is on
            if imported and not self._show_imported_studies_switch.get():
                continue

            attr_name = self._query_results_column_keys[-2]
            setattr(dataset, attr_name, images_stored_count)

<<<<<<< HEAD
            for field, _attr in self._attr_map.items():
=======
            for field, __ in self._attr_map.items():
>>>>>>> 6dc1931b
                value = getattr(dataset, field, "")
                display_values.append(str(value))

            try:
                self._query_results.insert(
                    "",
                    "end",
                    iid=dataset.get("StudyInstanceUID", ""),
                    values=display_values,
                )
                if imported:
                    self._query_results.item(
                        dataset.get("StudyInstanceUID", ""), tags="green"
                    )

            except Exception as e:
                logger.error(f"Exception: {e}")

        self.update_idletasks()

    def _escape_keypress(self, event):
        logger.info("_escape_pressed")
        self._on_cancel()

    def _on_cancel(self):
        logger.info("_on_cancel")

        if self._controller.bulk_move_active():
            return

        if self._query_active and not messagebox.askokcancel(
            title=_("Cancel"), message=_("Cancel active Query?"), parent=self
        ):
            return
        else:
            self._controller.abort_query()

        self.grab_release()
        self.destroy()<|MERGE_RESOLUTION|>--- conflicted
+++ resolved
@@ -872,11 +872,7 @@
             attr_name = self._query_results_column_keys[-2]
             setattr(dataset, attr_name, images_stored_count)
 
-<<<<<<< HEAD
-            for field, _attr in self._attr_map.items():
-=======
             for field, __ in self._attr_map.items():
->>>>>>> 6dc1931b
                 value = getattr(dataset, field, "")
                 display_values.append(str(value))
 
