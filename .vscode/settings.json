--- conflicted
+++ resolved
@@ -18,10 +18,6 @@
     "editor.formatOnSave": true,
   },
   "python.languageServer": "Pylance",
-<<<<<<< HEAD
-  "python.analysis.typeCheckingMode": "basic", 
-=======
   "python.analysis.typeCheckingMode": "basic",
   
->>>>>>> 6dc1931b
 }